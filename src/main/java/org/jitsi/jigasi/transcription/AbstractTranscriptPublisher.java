--- conflicted
+++ resolved
@@ -222,12 +222,6 @@
      */
     protected void sendJsonMessage(ChatRoom chatRoom, T jsonMessage)
     {
-<<<<<<< HEAD
-        if (chatRoom == null || !(chatRoom instanceof ChatRoomJabberImpl))
-        {
-            logger.error("Cannot sent message as chatRoom is null " +
-                "or is not an instance of ChatRoomJabberImpl");
-=======
         if (chatRoom == null)
         {
             logger.error("Cannot sent message as chatRoom is null");
@@ -237,7 +231,6 @@
         {
             logger.error("Cannot sent message as chatRoom is not an" +
                 "instance of ChatRoomJabberImpl");
->>>>>>> 89bfa542
             return;
         }
 

/*
 * Jigasi, the JItsi GAteway to SIP.
 *
 * Copyright @ 2017 Atlassian Pty Ltd
 *
 * Licensed under the Apache License, Version 2.0 (the "License");
 * you may not use this file except in compliance with the License.
 * You may obtain a copy of the License at
 *
 *     http://www.apache.org/licenses/LICENSE-2.0
 *
 * Unless required by applicable law or agreed to in writing, software
 * distributed under the License is distributed on an "AS IS" BASIS,
 * WITHOUT WARRANTIES OR CONDITIONS OF ANY KIND, either express or implied.
 * See the License for the specific language governing permissions and
 * limitations under the License.
 */
package org.jitsi.jigasi.transcription;

import com.timgroup.statsd.*;
import net.java.sip.communicator.service.protocol.*;
import org.jitsi.impl.neomedia.device.*;
import org.jitsi.jigasi.*;
import org.jitsi.jigasi.transcription.action.*;
import org.jitsi.util.*;

import javax.media.Buffer;
import javax.media.rtp.*;
import java.util.*;
import java.util.concurrent.*;

/**
 * A transcriber object which will keep track of participants in a conference
 * which will need to be transcribed. It will manage starting and stopping
 * of said transcription as well as providing the transcription
 *
 * @author Nik Vaessen
 */
public class Transcriber
    implements ReceiveStreamBufferListener
{
    /**
     * The logger of this class
     */
    private final static Logger logger = Logger.getLogger(Transcriber.class);

    /**
     * Datadog aspect for starting transcribing
     */
    private final static String DD_ASPECT_START = "start_transcriber";

    /**
     * Datadog aspect for ending transcribing
     */
    private final static String DD_ASPECT_STOP = "stop_transcriber";

    /**
     * The states the transcriber can be in. The Transcriber
     * can only go through one cycle. So once it is started it can never
     * be started, and once is is stopped it can never be stopped and once
     * it is finished it will not be able to start again
     */
    private enum State
    {
        /**
         * when transcription has not started
         */
        NOT_STARTED,

        /**
         * when actively transcribing or when stopped but still transcribing
         * audio not yet handled
         */
        TRANSCRIBING,

        /**
         * when not accepting new audio but still transcribing audio already
         * buffered or sent
         */
        FINISHING_UP,

        /**
         * when finishing last transcriptions and no new results will ever
         * come in
         */
        FINISHED
    }

    /**
     * The current state of the transcribing
     */
    private State state = State.NOT_STARTED;

    /**
     * Holds participants of the conference which need
     * to be transcribed. The key is the resource part of the
     * {@link ConferenceMember} retrieving by calling
     * {@link ConferenceMember#getAddress()}
     * which is equal to the name of a
     * {@link ChatRoomMember} retrieved by calling
     * {@link ChatRoomMember#getName()}
     */
    private final Map<String, Participant> participants = new HashMap<>();

    /**
     * The object which will hold the actual transcription
     * and which will be continuously updated as newly transcribed
     * audio comes in
     */
    private Transcript transcript = new Transcript();

    /**
     * The MediaDevice which will get all audio to transcribe
     */
    private TranscribingAudioMixerMediaDevice mediaDevice
        = new TranscribingAudioMixerMediaDevice(this);

    /**
     * The TranslationManager and the TranslationService which will be used
     * for managing translations.
     */
    private TranslationManager translationManager
        = new TranslationManager(new GoogleCloudTranslationService());

    /**
     * Every listener which will be notified when a new result comes in
     * or the transcription has been completed
     */
    private ArrayList<TranscriptionListener> listeners = new ArrayList<>();

    /**
     * Every listener which will be notified when a new <tt>TranscriptEvent</tt>
     * is created.
     */
    private ArrayList<TranscriptionEventListener> transcriptionEventListeners
        = new ArrayList<>();

    /**
     * The service which is used to send audio and receive the
     * transcription of said audio
     */
    private TranscriptionService transcriptionService;

    /**
     * A single thread which is used to manage the buffering and sending
     * of audio packets. This is used to offload work from the thread dealing
     * with all packets, which only has 20 ms before new packets come in.
     * <p>
     * Will be created in {@link Transcriber#start()} and shutdown in
     * {@link Transcriber#stop()}
     */
    ExecutorService executorService;

    /**
     * The name of the room of the conference which will be transcribed
     */
    private String roomName;

    /**
     * The url of the conference which will be transcribed
     */
    private String roomUrl;

    /**
     * Create a transcription object which can be used to add and remove
     * participants of a conference to a list of audio streams which will
     * be transcribed.
     *
     * @param roomName the room name the transcription will take place in
     * @param roomUrl the url of the conference being transcribed
     * @param service the transcription service which will be used to transcribe
     * the audio streams
     */
    public Transcriber(String roomName,
                       String roomUrl,
                       TranscriptionService service)
    {
        if (!service.supportsStreamRecognition())
        {
            throw new IllegalArgumentException(
                    "Currently only services which support streaming "
                    + "recognition are supported");
        }
        this.transcriptionService = service;
        addTranscriptionListener(this.transcript);
<<<<<<< HEAD
        addTranscriptionListener(this.translationManager);
=======

>>>>>>> 09ec7a5b
        this.roomName = roomName;
        this.roomUrl = roomUrl;
    }

    /**
     * Create a transcription object which can be used to add and remove
     * participants of a conference to a list of audio streams which will
     * be transcribed.
     *
     * @param service the transcription service which will be used to transcribe
     * the audio streams
     */
    public Transcriber(TranscriptionService service)
    {
        this(null, null, service);
    }

    /**
     * Add a participant to the list of participants being transcribed
     *
     * @param identifier the identifier of the participant
     */
    public void participantJoined(String identifier)
    {
        Participant participant = getParticipant(identifier);

        if (participant != null)
        {
            participant.joined();

            TranscriptEvent event = transcript.notifyJoined(participant);
            if (event != null)
            {
                fireTranscribeEvent(event);
            }

            if (logger.isDebugEnabled())
                logger.debug(
                    "Added participant with identifier " + identifier);

            return;
        }

        logger.warn("Participant with identifier " + identifier
            +  " joined while it did not exist");

    }

    /**
     * Potentially declare that a new participant exist by making
     * its identifier known. If the identifier is already known this method
     * does nothing.
     *
     * @param identifier the identifier of new participant
     */
    public void maybeAddParticipant(String identifier)
    {
        synchronized (this.participants)
        {
            this.participants.computeIfAbsent(identifier,
                key -> new Participant(this, identifier));
        }
    }

    /**
     * Update the {@link Participant} with the given identifier by setting the
     * {@link ChatRoomMember} belonging to the {@link Participant}
     *
     * @param identifier the identifier of the participant
     * @param chatRoomMember the conferenceMember to set to the participant
     */
    public void updateParticipant(String identifier,
                                  ChatRoomMember chatRoomMember)
    {
        maybeAddParticipant(identifier);

        Participant participant = getParticipant(identifier);
        if (participant != null)
        {
            participant.setChatMember(chatRoomMember);
        }
        else
        {
            logger.warn("Asked to set chatroom member of participant with "+
                "identifier "+ identifier+ "while it wasn't added before");
        }
    }

    /**
     * Update the {@link Participant} with the given identifier by setting the
     * {@link ConferenceMember} belonging to the {@link Participant}
     *
     * @param identifier the identifier of the participant
     * @param conferenceMember the conferenceMember to set to the participant
     */
    public void updateParticipant(String identifier,
                                  ConferenceMember conferenceMember)
    {
        maybeAddParticipant(identifier);

        Participant participant = getParticipant(identifier);
        if (participant != null)
        {
            participant.setConfMember(conferenceMember);
        }
    }

    /**
     * Remove a participant from the list of participants being transcribed
     *
     * @param identifier the identifier of the participant
     */
    public void participantLeft(String identifier)
    {
        Participant participant = getParticipant(identifier);

        if (participant != null)
        {
            participant.left();
            TranscriptEvent event = transcript.notifyLeft(participant);
            if (event != null)
            {
                fireTranscribeEvent(event);
            }

            if (logger.isDebugEnabled())
            {
                logger.debug(
                    "Removed participant with identifier " + identifier);
            }

            return;
        }

        logger.warn("Participant with identifier " + identifier
            +  " left while it did not exist");
    }

    /**
     * Start transcribing all participants added to the list
     */
    public void start()
    {
        if (State.NOT_STARTED.equals(this.state))
        {
            if (logger.isDebugEnabled())
                logger.debug("Transcriber is now transcribing");

            StatsDClient dClient = JigasiBundleActivator.getDataDogClient();
            if(dClient != null)
            {
                dClient.increment(DD_ASPECT_START);
                if(logger.isDebugEnabled())
                {
                    logger.debug("thrown stat: " + DD_ASPECT_START);
                }
            }

            this.state = State.TRANSCRIBING;
            this.executorService = Executors.newSingleThreadExecutor();

            List<Participant> participantsClone;
            synchronized (this.participants)
            {
                participantsClone = new ArrayList<>(this.participants.size());
                participantsClone.addAll(this.participants.values());
            }

            TranscriptEvent event
                = this.transcript.started(roomName, roomUrl, participantsClone);
            if (event != null)
            {
                fireTranscribeEvent(event);
            }
        }
        else
        {
            logger.warn("Trying to start Transcriber while it is" +
                            "already started");
        }
    }

    /**
     * Stop transcribing all participants added to the list
     */
    public void stop()
    {
        if (State.TRANSCRIBING.equals(this.state))
        {
            if (logger.isDebugEnabled())
                logger.debug("Transcriber is now finishing up");

            StatsDClient dClient = JigasiBundleActivator.getDataDogClient();
            if(dClient != null)
            {
                dClient.increment(DD_ASPECT_STOP);
                if(logger.isDebugEnabled())
                {
                    logger.debug("thrown stat: " + DD_ASPECT_STOP);
                }
            }

            this.state = State.FINISHING_UP;
            this.executorService.shutdown();

            TranscriptEvent event = this.transcript.ended();
            fireTranscribeEvent(event);
            ActionServicesHandler.getInstance()
                .notifyActionServices(this, event);

            checkIfFinishedUp();
        }
        else
        {
            logger.warn("Trying to stop Transcriber while it is " +
                            "already stopped");
        }
    }

    /**
     * Transcribing will stop, last chance to post something to the room.
     */
    public void willStop()
    {
        if (State.TRANSCRIBING.equals(this.state))
        {
            TranscriptEvent event = this.transcript.willEnd();
            fireTranscribeEvent(event);
            ActionServicesHandler.getInstance()
                .notifyActionServices(this, event);
        }
        else
        {
            logger.warn("Trying to notify Transcriber for a while it is " +
                "already stopped");
        }
    }

    /**
     * Get whether the transcriber has been started
     *
     * @return true when the transcriber has been started false when not yet
     * started or already stopped
     */
    public boolean isTranscribing()
    {
        return State.TRANSCRIBING.equals(this.state);
    }

    /**
     * Get whether the transcribed has been stopped and will not have any new
     * results coming in. This is always true after every
     * {@link TranscriptionListener} has has their
     * {@link TranscriptionListener#completed()} method called
     *
     * @return true when the transcribed has stopped and no new results will
     * ever come in
     */
    public boolean finished()
    {
        return State.FINISHED.equals(this.state);
    }

    /**
     * Get whether the transcribed has been stopped and is processing the
     * last audio fragments before it will be finished
     *
     * @return true when the transcriber is waiting for the last results to come
     * in, false otherwise
     */
    public boolean finishingUp()
    {
        return State.FINISHING_UP.equals(this.state);
    }

    /**
     * Provides the (ongoing) transcription of the conference this object
     * is transcribing
     *
     * @return the Transcript object which will be updated as long as this
     * object keeps transcribing
     */
    public Transcript getTranscript()
    {
        return transcript;
    }

    /**
     * Add a TranscriptionListener which will be notified when the Transcription
     * is updated due to new TranscriptionResult's coming in
     *
     * @param listener the listener which will be notified
     */
    public void addTranscriptionListener(TranscriptionListener listener)
    {
        listeners.add(listener);
    }

    /**
     * Add a TranslationResultListener which will be notified when the
     * a new TranslationResult comes.
     *
     * @param listener the listener which will be notified
     */
    public void addTranslationListener(TranslationResultListener listener)
    {
        translationManager.addListener(listener);
    }

    /**
     * Remove a TranscriptionListener such that it will no longer be
     * notified of new results
     *
     * @param listener the listener to remove
     */
    public void removeTranscriptionListener(TranscriptionListener listener)
    {
        listeners.remove(listener);
    }

    /**
     * Add a TranscriptionEventListener which will be notified when
     * the TranscriptionEvent is created.
     *
     * @param listener the listener which will be notified
     */
    public void addTranscriptionEventListener(
        TranscriptionEventListener listener)
    {
        transcriptionEventListeners.add(listener);
    }

    /**
     * Remove a TranscriptionListener such that it will no longer be
     * notified of new results
     *
     * @param listener the listener to remove
     */
    public void removeTranscriptionEventListener(
        TranscriptionEventListener listener)
    {
        transcriptionEventListeners.remove(listener);
    }

    /**
     * The transcriber can be used as a {@link ReceiveStreamBufferListener}
     * to listen for new audio packets coming in through a MediaDevice. It will
     * try to filter them based on the SSRC of the packet. If the SSRC does not
     * match a participant added to the transcribed, an exception will be thrown
     * <p>
     * Note that this code is run in a Thread doing audio mixing and only
     * has 20 ms for each frame
     *
     * @param receiveStream the stream from which the audio was received
     * @param buffer the containing the audio as well as meta-data
     */
    @Override
    public void bufferReceived(ReceiveStream receiveStream, Buffer buffer)
    {
        if (!isTranscribing())
        {
            logger.trace("Receiving audio while not transcribing");
            return;
        }

        long ssrc = receiveStream.getSSRC() & 0xffffffffL;

        Participant p = findParticipant(ssrc);
        if (p != null)
        {
            logger.trace("Gave audio to buffer");
            p.giveBuffer(buffer);
        }
        else
        {
            logger.warn("Reading from SSRC " + ssrc + " while it is " +
                            "not known as a participant");
        }
    }

    /**
     * Find the participant with the given audio ssrc, if present, in
     * {@link this#participants}
     *
     * @param ssrc the ssrc to search for
     * @return the participant with the given ssrc, or null if not present
     */
    private Participant findParticipant(long ssrc)
    {
        synchronized (this.participants)
        {
            for (Participant p : this.participants.values())
            {
                if (p.getSSRC() == ssrc)
                {
                    return p;
                }
            }

            return null;
        }
    }

    /**
     * Get the {@link Participant} with the given identifier
     *
     * @param identifier the identifier of the Participant to get
     * @return the Participant
     */
    private Participant getParticipant(String identifier)
    {
        synchronized (this.participants)
        {
            return this.participants.get(identifier);
        }
    }

    /**
     * Get the MediaDevice this transcriber is listening to for audio
     *
     * @return the AudioMixerMediaDevice which should receive all audio needed
     * to be transcribed
     */
    public AudioMixerMediaDevice getMediaDevice()
    {
        return this.mediaDevice;
    }

    /**
     * Check if all participants have been completely transcribed. When this
     * is the case, set the state from FINISHING_UP to FINISHED
     */
    void checkIfFinishedUp()
    {
        if (State.FINISHING_UP.equals(this.state))
        {
            synchronized (this.participants)
            {
                for (Participant participant : participants.values())
                {
                    if (!participant.isCompleted())
                    {
                        return;
                    }
                }
            }

            if (logger.isDebugEnabled())
                logger.debug("Transcriber is now finished");

            this.state = State.FINISHED;
            for (TranscriptionListener listener : listeners)
            {
                listener.completed();
            }
        }
    }

    /**
     * @return the {@link TranscriptionService}.
     */
    public TranscriptionService getTranscriptionService()
    {
        return transcriptionService;
    }

    /**
     * Notifies all of the listeners of this {@link Transcriber} of a new
     * {@link TranscriptionResult} which was received.
     *
     * @param result the result.
     */
    void notify(TranscriptionResult result)
    {
        for (TranscriptionListener listener : listeners)
        {
            listener.notify(result);
        }
    }

    /**
     * Returns the name of the room of the conference which will be transcribed.
     * @return the room name.
     */
    public String getRoomName()
    {
        return roomName;
    }

    /**
     * Set the roomName of the conference being transcribed
     *
     * @param roomName the roomName
     */
    public void setRoomName(String roomName)
    {
        this.roomName = roomName;
    }

    /**
     * Get the room URL of the conference being transcribed
     *
     * @return the room URL
     */
    public String getRoomUrl()
    {
        return this.roomName;
    }

    /**
     * Set the roomUrl of the conference being transcribed
     *
     * @param roomUrl the room URL
     */
    public void setRoomUrl(String roomUrl)
    {
        this.roomUrl = roomUrl;
    }

    /**
     * Notifies all <tt>TranscriptionEventListener</tt>s for new
     * <tt>TranscriptEvent</tt>.
     * @param event the new event.
     */
    private void fireTranscribeEvent(TranscriptEvent event)
    {
        for (TranscriptionEventListener listener : transcriptionEventListeners)
        {
            listener.notify(this, event);
        }
    }
}<|MERGE_RESOLUTION|>--- conflicted
+++ resolved
@@ -183,11 +183,8 @@
         }
         this.transcriptionService = service;
         addTranscriptionListener(this.transcript);
-<<<<<<< HEAD
         addTranscriptionListener(this.translationManager);
-=======
-
->>>>>>> 09ec7a5b
+
         this.roomName = roomName;
         this.roomUrl = roomUrl;
     }

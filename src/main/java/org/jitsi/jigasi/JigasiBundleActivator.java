--- conflicted
+++ resolved
@@ -104,7 +104,6 @@
     }
 
     /**
-<<<<<<< HEAD
      * Get whether transcription is currently enabled
      *
      * @return true if transcription is enabled, false otherwise
@@ -125,7 +124,9 @@
     {
         return JigasiBundleActivator.getConfigurationService()
             .getBoolean(P_NAME_ENABLE_SIP, ENABLE_SIP_DEFAULT_VALUE);
-=======
+    }
+
+    /**
      * Returns a {@link StatsDClient} instance to push statistics to datadog
      *
      * @return the {@link StatsDClient}
@@ -133,7 +134,6 @@
     public static StatsDClient getDataDogClient()
     {
         return ServiceUtils.getService(osgiContext, StatsDClient.class);
->>>>>>> 8934b31c
     }
 
     @Override

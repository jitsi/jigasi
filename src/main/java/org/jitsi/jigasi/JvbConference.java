--- conflicted
+++ resolved
@@ -749,22 +749,7 @@
         ChatRoom mucRoom = null;
         try
         {
-<<<<<<< HEAD
-            roomName = callContext.getRoomName();
-            if (!roomName.contains("@"))
-            {
-                // we check for optional muc service
-                String mucService
-                    = JigasiBundleActivator.getConfigurationService()
-                        .getString(P_NAME_MUC_SERVICE_ADDRESS, null);
-                if (StringUtils.isNotEmpty(mucService))
-                {
-                    roomName = roomName + "@" + mucService;
-                }
-            }
-=======
             String roomName = callContext.getRoomJid().toString();
->>>>>>> d792d0f6
             String roomPassword = callContext.getRoomPassword();
 
             logger.info(this.callContext + " Joining JVB conference room: " + roomName);
@@ -1575,12 +1560,8 @@
             {
                 // do not override boshURL with the global setting if
                 // we already have a value
-<<<<<<< HEAD
                 if (StringUtils.isEmpty(ctx.getBoshURL()))
-=======
-                if (StringUtils.isNullOrEmpty(ctx.getBoshURL()))
-                {
->>>>>>> d792d0f6
+                {
                     ctx.setBoshURL(value);
                 }
             }

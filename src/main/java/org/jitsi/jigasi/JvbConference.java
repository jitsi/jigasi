/*
 * Jigasi, the JItsi GAteway to SIP.
 *
 * Copyright @ 2018 - present 8x8, Inc.
 *
 * Licensed under the Apache License, Version 2.0 (the "License");
 * you may not use this file except in compliance with the License.
 * You may obtain a copy of the License at
 *
 *     http://www.apache.org/licenses/LICENSE-2.0
 *
 * Unless required by applicable law or agreed to in writing, software
 * distributed under the License is distributed on an "AS IS" BASIS,
 * WITHOUT WARRANTIES OR CONDITIONS OF ANY KIND, either express or implied.
 * See the License for the specific language governing permissions and
 * limitations under the License.
 */
package org.jitsi.jigasi;

import net.java.sip.communicator.impl.protocol.jabber.*;
import net.java.sip.communicator.service.protocol.*;
import net.java.sip.communicator.service.protocol.event.*;
import net.java.sip.communicator.service.protocol.jabber.*;
import net.java.sip.communicator.service.protocol.media.*;
import net.java.sip.communicator.util.DataObject;
import net.java.sip.communicator.util.osgi.ServiceUtils;
import org.apache.commons.lang3.StringUtils;
import org.jitsi.impl.neomedia.*;
import org.jitsi.jigasi.lobby.Lobby;
import org.jitsi.jigasi.stats.*;
import org.jitsi.jigasi.util.*;
import org.jitsi.jigasi.version.*;
import org.jitsi.utils.*;
import org.jitsi.utils.logging.Logger;
import org.jitsi.xmpp.extensions.*;
import org.jitsi.xmpp.extensions.colibri.*;
import org.jitsi.xmpp.extensions.jitsimeet.*;
import org.jitsi.service.configuration.*;
import org.jitsi.service.neomedia.*;
import org.jitsi.xmpp.extensions.rayo.*;
import org.jivesoftware.smack.*;
import org.jivesoftware.smack.bosh.*;
import org.jivesoftware.smack.filter.*;
import org.jivesoftware.smack.packet.*;
import org.jivesoftware.smackx.disco.*;
import org.jivesoftware.smackx.disco.packet.*;
import org.jivesoftware.smackx.muc.packet.*;
import org.jivesoftware.smackx.nick.packet.*;
import org.jivesoftware.smackx.xdata.packet.*;
import org.jxmpp.jid.*;
import org.jxmpp.jid.impl.*;
import org.jxmpp.jid.parts.*;
import org.jxmpp.stringprep.*;
import org.osgi.framework.*;

import java.beans.*;
import java.io.*;
import java.util.*;

import static org.jivesoftware.smack.packet.StanzaError.Condition.*;

/**
 * Class takes care of handling Jitsi Videobridge conference. Currently, it waits
 * for the first XMPP provider service to be registered and uses it to join the
 * conference. Once we've joined the focus sends jingle "session-initiate". Next
 * incoming call is accepted which means that we've joined JVB conference.
 * {@link SipGateway} is notified about this fact, and it handles it appropriate.
 *
 * @author Pawel Domas
 * @author Nik Vaessen
 */
public class JvbConference
    implements RegistrationStateChangeListener,
               ServiceListener,
               ChatRoomMemberPresenceListener,
               LocalUserChatRoomPresenceListener,
               CallPeerConferenceListener,
               PropertyChangeListener
{
    /**
     * The logger.
     */
    private final static Logger logger = Logger.getLogger(JvbConference.class);

    /**
     * The name of XMPP feature which states for Jigasi SIP Gateway and can be
     * used to recognize gateway client.
     */
    public static final String SIP_GATEWAY_FEATURE_NAME
        = "http://jitsi.org/protocol/jigasi";

    /**
     * The name of XMPP feature for Jingle/DTMF feature (XEP-0181).
     */
    public static final String DTMF_FEATURE_NAME
            = "urn:xmpp:jingle:dtmf:0";

    /**
     * The name of the XMPP feature for rtcpmux.
     */
    public static final String RTCPMUX_FEATURE_NAME
            = "urn:ietf:rfc:5761";

    /**
     * The name of the XMPP feature for bundle.
     */
    public static final String BUNDLE_FEATURE_NAME
            = "urn:ietf:rfc:5888";

    /**
     * The name of the property which can be used to disable advertising of
     * rtcpmux support.
     */
    public static final String P_NAME_DISABLE_RTCPMUX
            = "org.jitsi.jigasi.DISABLE_RTCPMUX";

    /**
     * The name of the property that is used to define whether the SIP user of
     * the incoming/outgoing SIP URI should be used as the XMPP resource or not.
     */
    private static final String P_NAME_USE_SIP_USER_AS_XMPP_RESOURCE
        = "org.jitsi.jigasi.USE_SIP_USER_AS_XMPP_RESOURCE";

    /**
     * The name of the property that is used to define the MUC service address.
     * There are cases when authentication is used the authenticated user is
     * using domain auth.main.domain and the muc service is under
     * conference.main.domain. Then when joining a room without specifying
     * the full address we will try searching using disco info for muc service
     * under the domain auth.main.domain which will fail.
     * We will use this property to fix those cases by manually configuring
     * the address.
     */
    private static final String P_NAME_MUC_SERVICE_ADDRESS
        = "org.jitsi.jigasi.MUC_SERVICE_ADDRESS";

    /**
     * The name of the property that is used to define whether the
     * max occupant limit reach is notified or not.
     */
    private static final String P_NAME_NOTIFY_MAX_OCCUPANTS
        = "org.jitsi.jigasi.NOTIFY_MAX_OCCUPANTS";

    /**
     * The name of the property which enables dropping jigasi calls
     * without anyone on the web.
     */
    public static final String P_NAME_ALLOW_ONLY_JIGASIS_IN_ROOM
        = "org.jitsi.jigasi.ALLOW_ONLY_JIGASIS_IN_ROOM";

    /**
     * The default bridge id to use.
     */
    public static final String DEFAULT_BRIDGE_ID = "jitsi";

    /**
     * The name of the property which configured the local region.
     */
    public static final String LOCAL_REGION_PNAME
        = "org.jitsi.jigasi.LOCAL_REGION";

    /**
     * The milliseconds to wait before check the jvb side of the call for activity.
     */
    private static final int JVB_ACTIVITY_CHECK_DELAY = 5000;

    /**
     * A timer which will be used to schedule a quick non-blocking check whether there is any activity
     * on the bridge side of the call.
     */
    private static final Timer checkReceivedMediaTimer = new Timer();

    /**
     * Handles all the audio mute/unmute logic.
     */
    private final AudioModeration audioModeration;

    /**
     * Adds the features supported by jigasi to a specific
     * <tt>OperationSetJitsiMeetTools</tt> instance.
     * @return Returns the 'features' extension element that can be added to presence.
     */
    private static ExtensionElement addSupportedFeatures(
            OperationSetJitsiMeetToolsJabber meetTools)
    {
        AbstractPacketExtension features = new AbstractPacketExtension(DiscoverInfo.NAMESPACE, "features"){};

        meetTools.addSupportedFeature(SIP_GATEWAY_FEATURE_NAME);
        features.addChildExtension(Util.createFeature(SIP_GATEWAY_FEATURE_NAME));
        meetTools.addSupportedFeature(DTMF_FEATURE_NAME);
        features.addChildExtension(Util.createFeature(DTMF_FEATURE_NAME));

        ConfigurationService cfg
                = JigasiBundleActivator.getConfigurationService();

        if (!cfg.getBoolean(P_NAME_DISABLE_RTCPMUX, false))
        {
            // We need to advertise both rtcp-mux and bundle for jicofo to
            // use rtcpmux.
            meetTools.addSupportedFeature(RTCPMUX_FEATURE_NAME);
            meetTools.addSupportedFeature(BUNDLE_FEATURE_NAME);
        }

        // Remove ICE support from features list ?
        if (cfg.getBoolean(SipGateway.P_NAME_DISABLE_ICE, false))
        {
            meetTools.removeSupportedFeature(
                    "urn:xmpp:jingle:transports:ice-udp:1");

            logger.info("ICE feature will not be advertised");
        }

        ExtensionElement audioMuteFeature = AudioModeration.addSupportedFeatures(meetTools);
        if (audioMuteFeature != null)
        {
            features.addChildExtension(audioMuteFeature);
        }

        return features;
    }

    /**
     * {@link AbstractGatewaySession} that uses this <tt>JvbConference</tt>
     * instance.
     */
    private final AbstractGatewaySession gatewaySession;

    /**
     * Whether to auto stop when only jigasi are left in the room.
     */
    private final boolean allowOnlyJigasiInRoom;

    /**
     * The XMPP account used for the call handled by this instance.
     */
    private AccountID xmppAccount;

    /**
     * The XMPP password used for the call handled by this instance.
     */
    private String xmppPassword;

    /**
     * The XMPP provider used to join JVB conference.
     */
    private ProtocolProviderService xmppProvider;

    /**
     * The call context used to create this conference, contains info as
     * room name and room password and other optional parameters.
     */
    private final CallContext callContext;

    /**
     * <tt>ChatRoom</tt> instance that hosts the conference(not null if joined).
     */
    private ChatRoom mucRoom;

    /**
     * Indicates whether this instance has been started.
     */
    private boolean started;

    /**
     * The call established with JVB conference.
     */
    private Call jvbCall;

    /**
     * Synchronizes the write access to {@code jvbCall}.
     */
    private final Object jvbCallWriteSync = new Object();

    /**
     * Operation set telephony.
     */
    private OperationSetBasicTelephony telephony;

    /**
     * Operation set Jitsi Meet.
     */
    private OperationSetJitsiMeetTools jitsiMeetTools = null;

    /**
     * Object listens for incoming calls.
     */
    private final JvbCallListener callListener
        = new JvbCallListener();

    /**
     * Object listens for call state changes.
     */
    private final JvbCallChangeListener callChangeListener
        = new JvbCallChangeListener();

    /**
     * <tt>ProtocolProviderFactory</tt> instance used to manage XMPP accounts.
     */
    private ProtocolProviderFactory xmppProviderFactory;

    /**
     * Handles timeout for the waiting for JVB conference call invite sent by
     * the focus.
     * If we are left alone in the room we can keep the gw session till someone
     * joins, but still if none joined and no jingle session was initiated
     * for some time we want to drop the call.
     */
    private final JvbConferenceStopTimeout inviteTimeout = new JvbConferenceStopTimeout(
        "JvbInviteTimeout",
        "No invite from conference focus",
        "Did not received session invite"
    );

    /**
     * The last status we sent in the conference using setPresenceStatus.
     */
    private String jvbParticipantStatus = null;

    /**
     * Synchronizes the write access to {@code jvbParticipantStatus}.
     */
    private final Object statusSync = new Object();

    /**
     * Call hangs up reason string that will be sent to the SIP peer.
     */
    private String endReason;

    /**
     * Call hangs up reason code that will be sent to the SIP peer.
     */
    private int endReasonCode;

    /**
     * The stats handler that handles statistics on the jvb side.
     */
    private StatsHandler statsHandler = null;

    /**
     * Whether we had sent indication that connection had failed
     * for this conference.
     */
    private boolean connFailedStatsSent = false;

    /**
     * Whether we had sent indication that XMPP connection terminated and
     * the gateway session waiting for new XMPP calls to be connected.
     */
    private boolean gwSesisonWaitingStatsSent = false;

    /**
     * The lobby room instance for the room if any.
     */
    private Lobby lobby = null;

    /**
     * Keeps the state where lobby is currently enabled in this room.
     */
    private boolean lobbyEnabled = false;

    /**
     * Whether single moderator is enabled and set in room config.
     */
    private boolean singleModeratorEnabled = false;

    /**
     * Listens for room configuration changes and request room config to reflect it locally.
     */
    private RoomConfigurationChangeListener roomConfigurationListener = null;

    /**
     * Up-to-date list of participants in the room that are jigasi.
     */
    private final List<String> jigasiChatRoomMembers = Collections.synchronizedList(new ArrayList<>());

    /**
     * Creates new instance of <tt>JvbConference</tt>
     * @param gatewaySession the <tt>AbstractGatewaySession</tt> that will be
     *                       using this <tt>JvbConference</tt>.
     * @param ctx the call context of the current conference
     */
    public JvbConference(AbstractGatewaySession gatewaySession, CallContext ctx)
    {
        this.gatewaySession = gatewaySession;
        this.callContext = ctx;
        this.allowOnlyJigasiInRoom = JigasiBundleActivator.getConfigurationService()
            .getBoolean(P_NAME_ALLOW_ONLY_JIGASIS_IN_ROOM, true);

        if (this.gatewaySession instanceof SipGatewaySession)
        {
            this.audioModeration = new AudioModeration(this, (SipGatewaySession)this.gatewaySession, this.callContext);
        }
        else
        {
            this.audioModeration = null;
        }
    }

    public AudioModeration getAudioModeration()
    {
        return audioModeration;
    }

    public Localpart getResourceIdentifier()
    {
        Localpart resourceIdentifier = null;
        if (JigasiBundleActivator.getConfigurationService()
            .getBoolean(P_NAME_USE_SIP_USER_AS_XMPP_RESOURCE, false))
        {
            // A SIP address or SIP URI is a Uniform Resource Identifier written
            // in user@domain.tld format (semantically, much like an e-mail
            // address). It addresses a specific telephone extension on a voice
            // over IP system (such as a private branch exchange) or an E.164
            // telephone number dialled through a specific gateway.
            //
            // The SIP and SIPS URI schemes are described in RFC 3261, which
            // defines the Session Initiation Protocol.
            //
            // The XMPP RFC isn't clear as to the syntax of the resource
            // identifier string. It states that a resource identifier MUST be
            // formatted such that the Resourceprep profile of [STRINGPREP] can
            // be applied without failing.
            //
            // Given the above uncertainty, we made the decision to replace
            // anything that is not in this regex class A-Za-z0-9- with a dash.

            String resourceIdentBuilder = gatewaySession.getMucDisplayName();
            if (StringUtils.isNotEmpty(resourceIdentBuilder))
            {
                int idx = resourceIdentBuilder.indexOf('@');
                if (idx != -1)
                {
                    // keep only the user part of the SIP URI.
                    resourceIdentBuilder = resourceIdentBuilder.substring(0, idx);
                }

                // clean it up for resource usage.
                try
                {
                    resourceIdentifier
                        = Localpart.from(
                            resourceIdentBuilder.replace("[^A-Za-z0-9]", "-"));
                }
                catch (XmppStringprepException e)
                {
                    logger.error(this.callContext
                        + " The SIP URI is invalid to use an XMPP"
                        + " resource, identifier will be a random string", e);
                }
            }
            else
            {
                logger.info(this.callContext
                    + " The SIP URI is empty! The XMPP resource "
                    + "identifier will be a random string.");
            }
        }

        if (resourceIdentifier == null)
        {
            resourceIdentifier =
                callContext.getCallResource().getLocalpartOrNull();
        }

        return resourceIdentifier;
    }

    /**
     * Returns the <tt>ChatRoom</tt> instance that holds the JVB conference
     * handled by this instance or <tt>null</tt> otherwise.
     */
    public ChatRoom getJvbRoom()
    {
        return mucRoom;
    }

    /**
     * Start this JVB conference handler.
     */
    public synchronized void start()
    {
        if (started)
        {
            logger.error(this.callContext + " Already started !");
            return;
        }
        logger.info(this.callContext + " Starting JVB conference room: "
            + this.callContext.getRoomName());

        Localpart resourceIdentifier = getResourceIdentifier();

        this.xmppProviderFactory
            = ProtocolProviderFactory.getProtocolProviderFactory(
                JigasiBundleActivator.osgiContext,
                ProtocolNames.JABBER);

        this.xmppAccount
            = xmppProviderFactory.createAccount(
                    createAccountPropertiesForCallId(
                            callContext,
                            resourceIdentifier.toString()));

        xmppProviderFactory.loadAccount(xmppAccount);

        started = true;

        // Look for first XMPP provider
        Collection<ServiceReference<ProtocolProviderService>> providers
            = ServiceUtils.getServiceReferences(
                    JigasiBundleActivator.osgiContext,
                    ProtocolProviderService.class);

        for (ServiceReference<ProtocolProviderService> serviceRef : providers)
        {
            ProtocolProviderService candidate
                = JigasiBundleActivator.osgiContext.getService(serviceRef);

            if (ProtocolNames.JABBER.equals(candidate.getProtocolName()))
            {
                if (candidate.getAccountID()
                    .getAccountUniqueID()
                    .equals(xmppAccount.getAccountUniqueID()))
                {
                    setXmppProvider(candidate);

                    if (this.xmppProvider != null)
                    {
                        break;
                    }
                }
            }
        }

        if (this.xmppProvider == null)
        {
            // Listen for XMPP provider to be added
            JigasiBundleActivator.osgiContext.addServiceListener(this);
        }
    }

    /**
     * Quits current JVB conference if any.
     */
    public synchronized void stop()
    {
        if (!started)
        {
            logger.error(this.callContext + " Already stopped !");
            return;
        }

        started = false;

        JigasiBundleActivator.osgiContext.removeServiceListener(this);

        if (telephony != null)
        {
            telephony.removeCallListener(callListener);
            telephony = null;
        }

        if (this.audioModeration != null)
        {
            this.audioModeration.clean();
        }

        gatewaySession.onJvbConferenceWillStop(this, endReasonCode, endReason);

        leaveConferenceRoom();

        if (jvbCall != null)
        {
            CallManager.hangupCall(jvbCall, true);
        }

        if (xmppProvider != null)
        {
            xmppProvider.removeRegistrationStateChangeListener(this);

            // in case we were not able to create jvb call, unit tests case
            if (jvbCall == null)
            {
                logger.info(
                    callContext + " Removing account " + xmppAccount);

                xmppProviderFactory.unloadAccount(xmppAccount);
            }

            xmppProviderFactory = null;

            xmppAccount = null;

            xmppProvider = null;
        }

        gatewaySession.onJvbConferenceStopped(this, endReasonCode, endReason);

        setJvbCall(null);
    }

    /**
     * Sets XMPP provider that will be used by this instance to join JVB
     * conference. It can be set only once. Once set joining conference process
     * is being started.
     * @param xmppProvider XMPP provider that will be used by this instance to
     *                     join JVB conference.
     */
    private synchronized void setXmppProvider(
            ProtocolProviderService xmppProvider)
    {
        if (this.xmppProvider != null)
            throw new IllegalStateException("unexpected");

        if (!xmppProvider.getAccountID().getAccountUniqueID()
                .equals(xmppAccount.getAccountUniqueID()))
        {

            logger.info(
                this.callContext + " Rejects XMPP provider " + xmppProvider);
            return;
        }

        logger.info(this.callContext + " Using " + xmppProvider);

        this.xmppProvider = xmppProvider;

        xmppProvider.addRegistrationStateChangeListener(this);

        this.telephony
            = xmppProvider.getOperationSet(OperationSetBasicTelephony.class);

        telephony.addCallListener(callListener);

        if (xmppProvider.isRegistered())
        {
            joinConferenceRoom();
        }
        else
        {
            new RegisterThread(xmppProvider, xmppPassword).start();
        }
    }

    public ProtocolProviderService getXmppProvider()
    {
        return xmppProvider;
    }

    @Override
    public synchronized void registrationStateChanged(
            RegistrationStateChangeEvent evt)
    {
        if (started
            && mucRoom == null
            && evt.getNewState() == RegistrationState.REGISTERED)
        {
            if (this.getAudioModeration() != null)
            {
                this.getAudioModeration().xmppProviderRegistered();
            }

            // Join the MUC
            joinConferenceRoom();

            XMPPConnection connection = getConnection();
            if (xmppProvider != null && connection instanceof XMPPBOSHConnection)
            {
                Object sessionId = Util.getConnSessionId(connection);
                if (sessionId != null)
                {
                    logger.error(this.callContext + " Registered bosh sid: "
                        + sessionId);
                }
            }
        }
        else if (evt.getNewState() == RegistrationState.UNREGISTERED)
        {
            logger.error(this.callContext + " Unregistered XMPP:" + evt);
        }
        else if (evt.getNewState() == RegistrationState.REGISTERING)
        {
            logger.info(this.callContext + " Registering XMPP.");
        }
        else if (evt.getNewState() == RegistrationState.CONNECTION_FAILED)
        {
            logger.error(this.callContext + " XMPP Connection failed.");

            if (!connFailedStatsSent)
            {
                Statistics.incrementTotalCallsWithConnectionFailed();
                connFailedStatsSent = true;
            }

            leaveConferenceRoom();

            // as this is connection failed and provider will reconnect
            // we want to update local resource after leaving the room,
            // so we can eventually join second time before the previous
            // participant been removed due to inactivity (bosh-timeout)
            callContext.updateCallResource();

            // let us hangup this call, a new one will be established once we are back in the room
            CallManager.hangupCall(jvbCall, 502, "Connection failed");
        }
        else
        {
            logger.info(this.callContext + evt.toString());
        }
    }

    /**
     * Returns <tt>true</tt> if we are currently in JVB conference room.
     * @return <tt>true</tt> if we are currently in JVB conference room.
     */
    public boolean isInTheRoom()
    {
        return mucRoom != null && mucRoom.isJoined();
    }

    /**
     * Indicates whether this conference has been started.
     * @return <tt>true</tt> is this conference is started, false otherwise.
     */
    public boolean isStarted()
    {
        return started;
    }

    public void joinConferenceRoom()
    {
        // Advertise gateway feature before joining
        ExtensionElement features
            = addSupportedFeatures(xmppProvider.getOperationSet(OperationSetJitsiMeetToolsJabber.class));

        OperationSetMultiUserChat muc = xmppProvider.getOperationSet(OperationSetMultiUserChat.class);
        muc.addPresenceListener(this);

        OperationSetIncomingDTMF opSet = this.xmppProvider.getOperationSet(OperationSetIncomingDTMF.class);
        if (opSet != null)
            opSet.addDTMFListener(gatewaySession);

        this.jitsiMeetTools = xmppProvider.getOperationSet(OperationSetJitsiMeetTools.class);

        if (this.jitsiMeetTools != null)
        {
            this.jitsiMeetTools.addRequestListener(this.gatewaySession);
        }

        Localpart lobbyLocalpart = null;

        String roomName = null;

        try
        {
            roomName = callContext.getRoomName();
            if (!roomName.contains("@"))
            {
                // we check for optional muc service
                String mucService
                    = JigasiBundleActivator.getConfigurationService()
                        .getString(P_NAME_MUC_SERVICE_ADDRESS, null);
                if (StringUtils.isNotEmpty(mucService))
                {
                    roomName = roomName + "@" + mucService;
                }
            }
            String roomPassword = callContext.getRoomPassword();

            logger.info(this.callContext + " Joining JVB conference room: " + roomName);

            ChatRoom mucRoom = muc.findRoom(roomName);

            if (mucRoom instanceof ChatRoomJabberImpl)
            {
                String displayName = gatewaySession.getMucDisplayName();
                if (displayName != null)
                {
                    ((ChatRoomJabberImpl)mucRoom).addPresencePacketExtensions(
                        new Nick(displayName));
                }
                else
                {
                    logger.error(this.callContext
                        + " No display name to use...");
                }

                String region = JigasiBundleActivator.getConfigurationService()
                    .getString(LOCAL_REGION_PNAME);
                if (StringUtils.isNotEmpty(region))
                {
                    RegionPacketExtension rpe = new RegionPacketExtension();
                    rpe.setRegionId(region);

                    ((ChatRoomJabberImpl)mucRoom)
                        .addPresencePacketExtensions(rpe);
                }

                ((ChatRoomJabberImpl)mucRoom)
                    .addPresencePacketExtensions(
                        new ColibriStatsExtension.Stat(
                            ColibriStatsExtension.VERSION,
                            CurrentVersionImpl.VERSION.getApplicationName()
                                + " " + CurrentVersionImpl.VERSION));

                // creates an extension to hold all headers, as when using
                // addPresencePacketExtensions it requires unique extensions
                // otherwise overrides them
                AbstractPacketExtension initiator
                    = new AbstractPacketExtension(
                        SIP_GATEWAY_FEATURE_NAME, "initiator"){};

                // let's add all extra headers from the context
                callContext.getExtraHeaders().forEach(
                    (key, value) ->
                    {
                        HeaderExtension he = new HeaderExtension();
                        he.setName(key);
                        he.setValue(value);

                        initiator.addChildExtension(he);
                    });
                if (initiator.getChildExtensions().size() > 0)
                {
                    ((ChatRoomJabberImpl)mucRoom).addPresencePacketExtensions(initiator);
                }

                ((ChatRoomJabberImpl)mucRoom).addPresencePacketExtensions(features);
            }
            else
            {
                logger.error(this.callContext
                    + " Cannot set presence extensions as chatRoom "
                    + "is not an instance of ChatRoomJabberImpl");
            }

            if (this.audioModeration != null)
            {
                this.audioModeration.notifyWillJoinJvbRoom(mucRoom);
            }

            // we invite focus and wait for its response
            // to be sure that if it is not in the room, the focus will be the
            // first to join, mimic the web behaviour
            inviteFocus(JidCreate.entityBareFrom(mucRoom.getIdentifier()));

            Localpart resourceIdentifier = getResourceIdentifier();

            lobbyLocalpart = resourceIdentifier;

            // let's schedule the timeout before joining, before been able
            // to receive any incoming call, will cancel it if we need to
            // jvbCall will be null (no need on any sync as we are still not in
            // the room)
            inviteTimeout.scheduleTimeout();

<<<<<<< HEAD
            if (StringUtils.isEmpty(roomPassword))
=======
            mucRoom.addMemberPresenceListener(this);

            if (StringUtils.isNullOrEmpty(roomPassword))
>>>>>>> 759029d2
            {
                mucRoom.joinAs(resourceIdentifier.toString());
            }
            else
            {
                mucRoom.joinAs(resourceIdentifier.toString(),
                    roomPassword.getBytes());
            }

            this.mucRoom = mucRoom;

            if (gatewaySession.getDefaultInitStatus() != null)
            {
                setPresenceStatus(gatewaySession.getDefaultInitStatus());
            }

            gatewaySession.notifyJvbRoomJoined();

            if (lobbyEnabled)
            {
                // let's check room config
                updateFromRoomConfiguration();
            }

            // let's listen for any future changes in room configuration, whether lobby will be enabled/disabled
            if (roomConfigurationListener == null && mucRoom instanceof ChatRoomJabberImpl)
            {
                roomConfigurationListener = new RoomConfigurationChangeListener();
                getConnection().addAsyncStanzaListener(roomConfigurationListener,
                    new AndFilter(
                        FromMatchesFilter.create(((ChatRoomJabberImpl)this.mucRoom).getIdentifierAsJid()),
                        MessageTypeFilter.GROUPCHAT));
            }
        }
        catch (Exception e)
        {
            if (e instanceof OperationFailedException)
            {
                OperationFailedException opex = (OperationFailedException)e;

                // Thrown when lobby is enabled.
                if (opex.getErrorCode() == OperationFailedException.REGISTRATION_REQUIRED)
                {
                    // Lobby functionality is only supported for <tt>SipGatewaySession</tt>.
                    if (this.gatewaySession != null && this.gatewaySession instanceof SipGatewaySession)
                    {
                        try
                        {
                            this.audioModeration.clean();

                            if (this.mucRoom != null)
                            {
                                this.mucRoom.removeMemberPresenceListener(this);
                            }

                           muc.removePresenceListener(this);

                            if (opSet != null)
                            {
                                opSet.removeDTMFListener(this.gatewaySession);
                            }

                            if (this.jitsiMeetTools != null)
                            {
                                this.jitsiMeetTools.removeRequestListener(this.gatewaySession);
                            }

                            DataObject dataObject = opex.getDataObject();

                            if (dataObject != null)
                            {
                                Jid lobbyJid = (Jid)dataObject.getData("lobbyroomjid");

                                if (lobbyJid != null)
                                {
                                    EntityFullJid lobbyFullJid =
                                        JidCreate.entityFullFrom(
                                            lobbyJid.asEntityBareJidOrThrow(),
                                            Resourcepart.from(
                                                lobbyLocalpart.toString()));

                                    Jid mainRoomJid = JidCreate.entityBareFrom(roomName);

                                    this.lobby = new Lobby(this.xmppProvider,
                                            this.callContext,
                                            lobbyFullJid,
                                            mainRoomJid,
                                            this,
                                            (SipGatewaySession)this.gatewaySession);

                                    logger.info(
                                        callContext + " Lobby enabled by moderator! Will try to join lobby!");

                                    this.lobby.join();

                                    this.setLobbyEnabled(true);

                                    return;
                                }
                                else
                                {
                                    logger.error(callContext + " No required lobby jid!");
                                }
                            }
                        }
                        catch(Exception ex)
                        {
                            logger.error(callContext + " Failed to join lobby room!", ex);
                        }
                    }
                }
            }

            if (e.getCause() instanceof XMPPException.XMPPErrorException)
            {
                if (JigasiBundleActivator.getConfigurationService()
                        .getBoolean(P_NAME_NOTIFY_MAX_OCCUPANTS, true)
                    && ((XMPPException.XMPPErrorException)e.getCause())
                        .getStanzaError().getCondition() == service_unavailable)
                {
                    gatewaySession.handleMaxOccupantsLimitReached();
                }
            }

            logger.error(this.callContext + " " + e.getMessage(), e);

            // inform that this session had failed
            gatewaySession.getGateway().fireGatewaySessionFailed(gatewaySession);

            stop();
        }
    }

    void setPresenceStatus(String statusMsg)
    {
        synchronized(statusSync)
        {
            if (statusMsg.equals(jvbParticipantStatus))
            {
                return;
            }

            jvbParticipantStatus = statusMsg;
        }

        if (mucRoom != null)
        {
            // Send presence status update
            OperationSetJitsiMeetToolsJabber jitsiMeetTools
                = xmppProvider.getOperationSet(
                OperationSetJitsiMeetToolsJabber.class);

            jitsiMeetTools.setPresenceStatus(mucRoom, statusMsg);
        }
    }

    private void onJvbCallEnded()
    {
        if (jvbCall == null)
        {
            logger.warn(this.callContext + " JVB call already disposed");
            return;
        }

        setJvbCall(null);

        if (started)
        {
            // if leave timeout is 0 or less we will not wait for new invite
            // and let's stop the call
            if (AbstractGateway.getJvbInviteTimeout() <= 0 || !gatewaySession.hasCallResumeSupport())
            {
                stop();
            }
            else
            {
                logger.info(this.callContext
                    + " Proceed with gwSession call on xmpp call hangup.");

                if (!gwSesisonWaitingStatsSent)
                {
                    Statistics.incrementTotalCallsWithSipCallWaiting();
                    gwSesisonWaitingStatsSent = true;
                }

                this.gatewaySession.onJvbCallEnded();
            }
        }
    }

    private void leaveConferenceRoom()
    {
        if (this.jitsiMeetTools != null)
        {
            this.jitsiMeetTools.removeRequestListener(this.gatewaySession);

            this.jitsiMeetTools = null;
        }

        OperationSetIncomingDTMF opSet
            = this.xmppProvider.getOperationSet(OperationSetIncomingDTMF.class);
        if (opSet != null)
            opSet.removeDTMFListener(gatewaySession);

        OperationSetMultiUserChat muc
            = xmppProvider.getOperationSet(OperationSetMultiUserChat.class);
        muc.removePresenceListener(this);

        if (mucRoom == null)
        {
            logger.warn(this.callContext + " MUC room is null");
            return;
        }

        if (this.roomConfigurationListener != null)
        {
            XMPPConnection connection = getConnection();
            if (connection != null)
            {
                connection.removeAsyncStanzaListener(roomConfigurationListener);
            }

            this.roomConfigurationListener = null;
        }

        mucRoom.leave();

        // remove listener needs to be after leave,
        // to catch all member left events
        // and when focus is leaving we will call again leaveConferenceRoom making mucRoom, so we need another check
        if (mucRoom != null)
        {
            mucRoom.removeMemberPresenceListener(this);
        }

        mucRoom = null;

        if (this.lobby != null)
        {
            this.lobby.leave();
        }

        this.lobby = null;
    }

    @Override
    public void serviceChanged(ServiceEvent serviceEvent)
    {
        if (serviceEvent.getType() != ServiceEvent.REGISTERED)
            return;

        ServiceReference<?> ref = serviceEvent.getServiceReference();

        Object service = JigasiBundleActivator.osgiContext.getService(ref);

        if (!(service instanceof ProtocolProviderService))
            return;

        ProtocolProviderService pps = (ProtocolProviderService) service;

        if (xmppProvider == null &&
            ProtocolNames.JABBER.equals(pps.getProtocolName()))
        {
            setXmppProvider(pps);
        }
    }

    @Override
    public void memberPresenceChanged(ChatRoomMemberPresenceChangeEvent evt)
    {
        if (logger.isTraceEnabled())
        {
            logger.trace(this.callContext + " Member presence change: " + evt);
        }

        ChatRoomMember member = evt.getChatRoomMember();
        String eventType = evt.getEventType();

        if (!ChatRoomMemberPresenceChangeEvent.MEMBER_KICKED.equals(eventType)
            && !ChatRoomMemberPresenceChangeEvent.MEMBER_LEFT.equals(eventType)
            && !ChatRoomMemberPresenceChangeEvent.MEMBER_QUIT.equals(eventType))
        {
            if (ChatRoomMemberPresenceChangeEvent.MEMBER_JOINED.equals(eventType))
            {
                gatewaySession.notifyChatRoomMemberJoined(member);
            }
            else if (ChatRoomMemberPresenceChangeEvent.MEMBER_UPDATED
                    .equals(eventType))
            {
                if (member instanceof ChatRoomMemberJabberImpl)
                {
                    Presence presence = ((ChatRoomMemberJabberImpl) member).getLastPresence();

                    gatewaySession.notifyChatRoomMemberUpdated(member, presence);

                    // let's check and whether it is a jigasi participant
                    // we use initiator as its easier for checking/parsing
                    if (presence != null
                        && !jigasiChatRoomMembers.contains(member.getName())
                        && presence.hasExtension("initiator", SIP_GATEWAY_FEATURE_NAME))
                    {
                        jigasiChatRoomMembers.add(member.getName());
                    }
                }
            }

            return;
        }
        else
        {
            gatewaySession.notifyChatRoomMemberLeft(member);
            logger.info(
                this.callContext + " Member left : " + member.getRole()
                            + " " + member.getContactAddress());

            jigasiChatRoomMembers.remove(member.getName());

            CallPeer peer;
            if (jvbCall != null && (peer = jvbCall.getCallPeers().next()) instanceof MediaAwareCallPeer)
            {
                MediaAwareCallPeer<?, ?, ?> peerMedia = (MediaAwareCallPeer<?, ?, ?>) peer;
                peerMedia.getConferenceMembers().forEach(confMember ->
                {
                    String address = confMember.getAddress();
                    if (address != null && !address.equals("jvb"))
                    {
                        try
                        {
                            if (JidCreate.from(address).getResourceOrEmpty().equals(member.getName()))
                            {
                                peerMedia.removeConferenceMember(confMember);
                            }
                        }
                        catch(Exception e)
                        {
                            logger.error(this.callContext + " Error removing conference member=" + member.getName());
                        }
                    }
                });
            }
        }

        // process member left if it is not focus
        processChatRoomMemberLeft(member);
    }

    /**
     * Extra logic when member left. In case of sip gateway session and lobby is enabled, if only jigasi participants
     * are in the room they should leave as they cannot be moderators. In case of dedicated moderator in the room
     * the jigasi instances can stay.
     *
     * @param member The member that had left
     */
    private void processChatRoomMemberLeft(ChatRoomMember member)
    {
        if (!this.started)
        {
            return;
        }

        // if it is the focus leaving, and we are not in the middle of hangup
        // we leave this here before checking connection to make tests happy
        if (member.getName().equals(gatewaySession.getFocusResourceAddr()))
        {
            logger.info(this.callContext + " Focus left! - stopping the call");
            CallManager.hangupCall(jvbCall, 502, "Focus left");

            return;
        }

        if (getConnection() == null || !getConnection().isConnected())
        {
            // we want to ignore the leave events when stopping the conference,
            // or connection is missing or not connected
            return;
        }

        // if lobby is not enabled or single moderator mode is detected there is nothing to process,
        // but otherwise we will check whether there are jigasi participants
        // and jigasi cannot moderate those from lobby, we need to end the conference by all jigasi leaving it
        if ((this.lobbyEnabled && !this.singleModeratorEnabled) || !this.allowOnlyJigasiInRoom)
        {
            boolean onlyJigasisInRoom = this.mucRoom.getMembers().stream().allMatch(m ->
                m.getName().equals(getResourceIdentifier().toString()) // ignore if it is us
                || m.getName().equals(gatewaySession.getFocusResourceAddr()) // ignore if it is jicofo
                || jigasiChatRoomMembers.contains(m.getName()));

            if (onlyJigasisInRoom)
            {
                if (!this.allowOnlyJigasiInRoom)
                {
                    logger.info(this.callContext + " Leaving room without web users and only jigasi participants!");
                    stop();
                    return;
                }

                // there are only jigasi participants in the room with lobby enabled
                logger.info(this.callContext + " Leaving room with lobby enabled and only jigasi participants!");

                // let's play something
                if (this.gatewaySession instanceof SipGatewaySession)
                {
                    // This will hang up the call at the end
                    ((SipGatewaySession) this.gatewaySession)
                        .getSoundNotificationManager().notifyLobbyRoomDestroyed();
                }
                else
                {
                    // transcriber case
                    stop();
                }
            }
        }
    }

    /**
     * Handles when user is kicked to stop the conference.
     * @param evt the event
     */
    @Override
    public void localUserPresenceChanged(
        LocalUserChatRoomPresenceChangeEvent evt)
    {
        if (evt.getChatRoom().equals(JvbConference.this.mucRoom)
            && Objects.equals(evt.getEventType(),
                    LocalUserChatRoomPresenceChangeEvent.LOCAL_USER_KICKED))
        {
            this.stop();
        }
    }

    /**
     * Sends given <tt>extension</tt> in MUC presence update packet.
     * @param extension the packet extension to be included in MUC presence.
     */
    void sendPresenceExtension(ExtensionElement extension)
    {
        if (mucRoom != null)
        {
            // Send presence update
            OperationSetJitsiMeetToolsJabber jitsiMeetTools
                = xmppProvider.getOperationSet(
                OperationSetJitsiMeetToolsJabber.class);

            jitsiMeetTools.sendPresenceExtension(mucRoom, extension);
        }
    }

    /**
     * Returns the name of the chat room that holds JVB conference in which this
     * instance is participating.
     * @return the name of the chat room that holds JVB conference in which this
     * instance is participating.
     */
    public String getRoomName()
    {
        return callContext.getRoomName();
    }

    /**
     * Returns the URL of the meeting
     *
     * @return the URL of the meeting
     */
    public String getMeetingUrl()
    {

        return callContext.getMeetingUrl();
    }

    /**
     * Listens for transport replace - migrating to a new bridge.
     * For now, we just leave the room(xmpp call) and join again to be re-invited.
     * @param evt the event for CallPeer change.
     */
    @Override
    public void propertyChange(PropertyChangeEvent evt)
    {
        if (evt.getPropertyName().equals(CallPeerJabberImpl.TRANSPORT_REPLACE_PROPERTY_NAME))
        {
            Statistics.incrementTotalCallsWithJvbMigrate();

            leaveConferenceRoom();

            joinConferenceRoom();
        }
    }

    private class JvbCallListener
        implements CallListener
    {
        @Override
        public void incomingCallReceived(CallEvent event)
        {
            CallPeer peer = event.getSourceCall().getCallPeers().next();
            String peerAddress;
            if (peer == null || peer.getAddress() == null)
            {
                logger.error(callContext
                    + " Failed to obtain focus peer address");
                peerAddress = null;
            }
            else
            {
                String fullAddress = peer.getAddress();
                peerAddress
                    = fullAddress.substring(
                            fullAddress.indexOf("/") + 1);

                logger.info(callContext
                    + " Got invite from " + peerAddress);
            }

            if (peerAddress == null
                || !peerAddress.equals(gatewaySession.getFocusResourceAddr()))
            {
                if (logger.isTraceEnabled())
                {
                    logger.trace(callContext +
                        " Calls not initiated from focus are not allowed");
                }

                CallManager.hangupCall(event.getSourceCall(),
                    403, "Only calls from focus allowed");
                return;
            }

            if (jvbCall != null)
            {
                logger.error(callContext +
                    " JVB conference call already started ");
                CallManager.hangupCall(event.getSourceCall(),
                    200, "Call completed elsewhere");
                return;
            }

            if (!started || xmppProvider == null)
            {
                logger.error(callContext + " Instance disposed");
                return;
            }

            Call jvbCall = event.getSourceCall();
            setJvbCall(jvbCall);
            jvbCall.setData(CallContext.class, callContext);

            peer.addCallPeerConferenceListener(JvbConference.this);
            peer.addPropertyChangeListener(JvbConference.this);

            peer.addCallPeerListener(new CallPeerAdapter()
            {
                @Override
                public void peerStateChanged(CallPeerChangeEvent evt)
                {
                    CallPeer p = evt.getSourceCallPeer();
                    CallPeerState peerState = p.getState();

                    if (CallPeerState.CONNECTED.equals(peerState))
                    {
                        p.removeCallPeerListener(this);

                        // We set the connected state only for incoming calls
                        // outgoing calls will set it when the sip side connects
                        if (callContext.getDestination() == null && gatewaySession instanceof SipGatewaySession)
                        {
                            setPresenceStatus(peerState.getStateString());
                        }
                    }
                }
            });

            // disable hole punching jvb
            if (peer instanceof MediaAwareCallPeer)
            {
                ((MediaAwareCallPeer)peer).getMediaHandler()
                    .setDisableHolePunching(true);
            }

            jvbCall.addCallChangeListener(callChangeListener);

            if (statsHandler == null)
            {
                statsHandler = new StatsHandler(
                    jvbCall, gatewaySession.getMucDisplayName(), DEFAULT_BRIDGE_ID);
            }

            gatewaySession.onConferenceCallInvited(jvbCall);
        }

        @Override
        public void outgoingCallCreated(CallEvent event) { }

        @Override
        public void callEnded(CallEvent event) { }
    }

    private class JvbCallChangeListener
        extends CallChangeAdapter
    {
        @Override
        public synchronized void callStateChanged(CallChangeEvent evt)
        {
            if (jvbCall != evt.getSourceCall())
            {
                logger.error(
                    callContext + " Call change event for different call ? "
                        + evt.getSourceCall() + " : " + jvbCall);
                return;
            }

            if (jvbCall.getCallState() == CallState.CALL_IN_PROGRESS)
            {
                logger.info(callContext + " JVB conference call IN_PROGRESS.");
                gatewaySession.onJvbCallEstablished();

                AudioModeration avMod = JvbConference.this.getAudioModeration();
                if (avMod != null)
                {
                    avMod.maybeProcessStartMuted();
                }

                checkReceivedMediaTimer.schedule(new MediaActivityChecker(), JVB_ACTIVITY_CHECK_DELAY);
            }
            else if (jvbCall.getCallState() == CallState.CALL_ENDED)
            {
                onJvbCallEnded();
            }
        }
    }

    /**
     * FIXME: temporary
     */
    private Map<String, String> createAccountPropertiesForCallId(
            CallContext ctx,
            String resourceName)
    {
        HashMap<String, String> properties = new HashMap<>();

        String userID = resourceName + "@" + ctx.getDomain();

        properties.put(ProtocolProviderFactory.USER_ID, userID);
        properties.put(ProtocolProviderFactory.SERVER_ADDRESS, ctx.getDomain());
        properties.put(ProtocolProviderFactory.SERVER_PORT, "5222");

        properties.put(ProtocolProviderFactory.RESOURCE, resourceName);
        properties.put(ProtocolProviderFactory.AUTO_GENERATE_RESOURCE, "false");
        properties.put(ProtocolProviderFactory.RESOURCE_PRIORITY, "30");

        // XXX(gp) we rely on the very useful "override" mechanism (see bellow)
        // to "implement" login authentication.
        properties.put(JabberAccountID.ANONYMOUS_AUTH, "true");
        properties.put(ProtocolProviderFactory.IS_CARBON_DISABLED, "true");
        properties.put(ProtocolProviderFactory.DEFAULT_ENCRYPTION, "true");
        properties.put(ProtocolProviderFactory.DEFAULT_SIPZRTP_ATTRIBUTE,
            "false");
        properties.put(ProtocolProviderFactory.IS_USE_ICE, "true");
        properties.put(ProtocolProviderFactory.IS_ACCOUNT_DISABLED, "false");
        properties.put(ProtocolProviderFactory.IS_PREFERRED_PROTOCOL, "false");
        properties.put(ProtocolProviderFactory.IS_SERVER_OVERRIDDEN, "false");
        properties.put(ProtocolProviderFactory.AUTO_DISCOVER_JINGLE_NODES,
            "false");
        properties.put(ProtocolProviderFactory.PROTOCOL, ProtocolNames.JABBER);
        properties.put(ProtocolProviderFactory.IS_USE_UPNP, "false");
        properties.put(ProtocolProviderFactory.USE_DEFAULT_STUN_SERVER, "true");
        properties.put(ProtocolProviderFactory.ENCRYPTION_PROTOCOL
            + ".DTLS-SRTP", "0");
        properties.put(ProtocolProviderFactory.ENCRYPTION_PROTOCOL_STATUS
            + ".DTLS-SRTP", "true");

        AbstractGateway gw = gatewaySession.getGateway();
        String overridePrefix = "org.jitsi.jigasi.xmpp.acc";
        List<String> overriddenProps =
            JigasiBundleActivator.getConfigurationService()
                .getPropertyNamesByPrefix(overridePrefix, false);

        if (gw instanceof SipGateway
            && Boolean.parseBoolean(((SipGateway) gw).getSipAccountProperty("PREVENT_AUTH_LOGIN")))
        {
            // if we do not want auth login we need to ignore custom USER_ID,
            //PASS, ANONYMOUS_AUTH, ALLOW_NON_SECURE and leave defaults
            overriddenProps.remove(overridePrefix + "." + ProtocolProviderFactory.USER_ID);
            overriddenProps.remove(overridePrefix + ".PASS");
            overriddenProps.remove(overridePrefix + "." + JabberAccountID.ANONYMOUS_AUTH);
            overriddenProps.remove(overridePrefix + "." + ProtocolProviderFactory.IS_ALLOW_NON_SECURE);
        }

        for (String overridenProp : overriddenProps)
        {
            String key = overridenProp.replace(overridePrefix + ".", "");
            String value = JigasiBundleActivator.getConfigurationService()
                .getString(overridenProp);

            // The key for the password field can't end in PASSWORD, otherwise
            // it is encrypted by our configuration service implementation.
            if ("org.jitsi.jigasi.xmpp.acc.PASS".equals(overridenProp))
            {
                // The password is fully managed (i.e. stored/retrieved) by the
                // configuration service and credentials storage service. See
                // the
                //
                //     ProtocolProviderFactory#loadPassword()
                //
                // method. The problem with dynamic XMPP accounts is that they
                // *don't* exist in the configuration, unless we explicitly
                // store them using the
                //
                //     ProtocolProviderFactory#storeAccount()
                //
                // method. Simply loading an account using the
                //
                //     ProtocolProviderFactory#loadAccount()
                //
                // method can't (and doesn't) work, at least not without
                // changing the implementation of the loadAccount method.
                //
                // To avoid having to store the dynamic accounts in the
                // configuration and, consequently, to have to manage them, to
                // have removed them later, etc. (also NOTE that storing an
                // account WRITES the configuration file), we read the password
                // from a custom key (and *not* from the standard password key,
                // otherwise it gets encrypted by the configuration service, see
                // the comment above) and then we feed it (the password) to the
                // new ServerSecurityAuthority that we create when we register
                // the account. The
                //
                //     ServerSecurityAuthority#obtainCredentials
                //
                // method is called when there is no password for a specific
                // account and there we can alter the connection credentials.

                this.xmppPassword = value;
                // add password in props, so it is available
                // for the UIServiceStub and getAccountID().getPassword()
                // used on reconnect
                properties.put(ProtocolProviderFactory.PASSWORD, value);
            }
            else if ("org.jitsi.jigasi.xmpp.acc.BOSH_URL_PATTERN"
                        .equals(overridenProp))
            {
                // do not override boshURL with the global setting if
                // we already have a value
                if (StringUtils.isEmpty(ctx.getBoshURL()))
                    ctx.setBoshURL(value);
            }
            else
            {
                properties.put(key, value);
            }
        }

        String boshUrl = ctx.getBoshURL();
        if (StringUtils.isNotEmpty(boshUrl))
        {
            boshUrl = boshUrl.replace(
                "{roomName}", callContext.getConferenceName());
            properties.put(JabberAccountID.BOSH_URL, boshUrl);
        }

        // Necessary when doing authenticated XMPP login, otherwise the dynamic
        // accounts get assigned the same ACCOUNT_UID which leads to problems.
        String accountUID = "Jabber:" + userID + "/" + resourceName;
        properties.put(ProtocolProviderFactory.ACCOUNT_UID, accountUID);

        // Because some AbstractGatewaySessions needs access to the audio,
        // we can't always use translator
        if (!gatewaySession.isTranslatorSupported())
        {
            properties.put(ProtocolProviderFactory.USE_TRANSLATOR_IN_CONFERENCE,
                "false");
        }

        return properties;
    }

    /**
     * {@inheritDoc}
     */
    @Override
    public void conferenceFocusChanged(CallPeerConferenceEvent conferenceEvent)
    {
        //we don't care?
    }

    /**
     * {@inheritDoc}
     */
    @Override
    public void conferenceMemberAdded(CallPeerConferenceEvent conferenceEvent)
    {
        ConferenceMember conferenceMember
            = conferenceEvent.getConferenceMember();

        this.gatewaySession.notifyConferenceMemberJoined(conferenceMember);
    }

    /**
     * {@inheritDoc}
     */
    @Override
    public void conferenceMemberErrorReceived(CallPeerConferenceEvent conferenceEvent)
    {
        //we don't care?
    }

    /**
     * {@inheritDoc}
     */
    @Override
    public void conferenceMemberRemoved(CallPeerConferenceEvent conferenceEvent)
    {
        ConferenceMember conferenceMember
            = conferenceEvent.getConferenceMember();

        this.gatewaySession.notifyConferenceMemberLeft(conferenceMember);
    }

    /**
     * Sends invite to jicofo to join a room.
     *
     * @param roomIdentifier the room to join
     */
    private void inviteFocus(final EntityBareJid roomIdentifier)
    {
        if (callContext == null || callContext.getDomain() == null)
        {
            logger.error(this.callContext
                + " No domain name info to use for inviting focus!"
                + " Please set DOMAIN_BASE to the sip account.");
            return;
        }

        ConferenceIq focusInviteIQ = new ConferenceIq();
        focusInviteIQ.setRoom(roomIdentifier);

        try
        {
            focusInviteIQ.setType(IQ.Type.set);
            focusInviteIQ.setTo(JidCreate.domainBareFrom(
                gatewaySession.getFocusResourceAddr()
                    + "." + callContext.getDomain()));
        }
        catch (XmppStringprepException e)
        {
            logger.error(this.callContext +
                " Could not create destination address for focus invite", e);
            return;
        }

        // this check just skips an exception when running tests
        if (xmppProvider instanceof ProtocolProviderServiceJabberImpl)
        {
            StanzaCollector collector = null;
            try
            {
                collector = getConnection()
                    .createStanzaCollectorAndSend(focusInviteIQ);
                collector.nextResultOrThrow();
            }
            catch (SmackException
                | XMPPException.XMPPErrorException
                | InterruptedException e)
            {
                logger.error(this.callContext +
                    " Could not invite the focus to the conference", e);
            }
            finally
            {
                if (collector != null)
                {
                    collector.cancel();
                }
            }
        }
    }

    /**
     * Sets new jvbCall and checks whether invite timeout should be scheduled
     * or canceled.
     * @param newJvbCall the new jvbCall.
     */
    private void setJvbCall(Call newJvbCall)
    {
        synchronized(jvbCallWriteSync)
        {
            if (newJvbCall == null)
            {
                // cleanup
                if (this.jvbCall != null)
                {
                    this.jvbCall.removeCallChangeListener(callChangeListener);
                }
                if (statsHandler != null)
                {
                    statsHandler.dispose();
                    statsHandler = null;
                }
            }

            this.jvbCall = newJvbCall;

            inviteTimeout.maybeScheduleInviteTimeout();
        }
    }

    /**
     * Retrieves the connection from ProtocolProviderService if it is the JabberImpl.
     * @return the XMPPConnection.
     */
    public XMPPConnection getConnection()
    {
        if (this.xmppProvider instanceof ProtocolProviderServiceJabberImpl)
        {
            return ((ProtocolProviderServiceJabberImpl) this.xmppProvider)
                .getConnection();
        }

        return null;
    }

    /**
     * Called whenever password is known. In case of lobby, while waiting in the lobby, the user can enter the password
     * and that can be signalled through SIP Info messages, and we can leve the lobby and enter the room with the
     * password received, if the password is wrong we will fail joining and the call will be dropped.
     *
     * @param pwd <tt>String</tt> room password.
     */
    public void onPasswordReceived(String pwd)
    {
        // Check if conference joined before trying...
        if (this.mucRoom != null)
        {
            logger.warn(this.callContext + " Strange received a password after joining the room");
            return;
        }

        this.callContext.setRoomPassword(pwd);

        // leave lobby room
        if (this.lobby != null)
        {
            this.lobby.leave();
        }

        // join conference room
        joinConferenceRoom();
    }

    /**
     * Changes the value of the flag whether lobby is enabled or not.
     * @param value the new value.
     */
    public void setLobbyEnabled(boolean value)
    {
        lobbyEnabled = value;
    }

    /**
     * Discovers the room configuration and checks the values of whether lobby is enabled and whether
     * single moderator is set.
     */
    private void updateFromRoomConfiguration()
    {
        try
        {
            DiscoverInfo info = ServiceDiscoveryManager.getInstanceFor(getConnection()).
                discoverInfo(((ChatRoomJabberImpl)this.mucRoom).getIdentifierAsJid());

            DataForm df = (DataForm) info.getExtension(DataForm.NAMESPACE);
            boolean lobbyEnabled = df.getField(Lobby.DATA_FORM_LOBBY_ROOM_FIELD) != null;
            boolean singleModeratorEnabled = df.getField(Lobby.DATA_FORM_SINGLE_MODERATOR_FIELD) != null;

            setLobbyEnabled(lobbyEnabled);
            this.singleModeratorEnabled = singleModeratorEnabled;
        }
        catch(Exception e)
        {
            logger.error(this.callContext + " Error checking room configuration", e);
        }
    }

    /**
     * Threads handles the timeout for stopping the conference.
     * For waiting for conference call invite sent by the focus or for waiting
     * another participant to joins.
     */
    class JvbConferenceStopTimeout
        implements Runnable
    {
        private final Object syncRoot = new Object();

        private boolean willCauseTimeout = true;

        private long timeout;

        Thread timeoutThread;

        private final String errorLog;
        private final String endReason;
        private final String name;

        JvbConferenceStopTimeout(String name, String reason, String errorLog)
        {
            this.name = name;
            this.endReason = reason;
            this.errorLog = errorLog;
        }

        /**
         * Schedules a new timeout thread if not already scheduled
         * using default timeout value.
         * If invite timeout setting is 0 or less will do nothing.
         */
        void scheduleTimeout()
        {
            if (AbstractGateway.getJvbInviteTimeout() > 0)
                this.scheduleTimeout(AbstractGateway.getJvbInviteTimeout());
        }

        /**
         * Schedules a new timeout thread if not already scheduled.
         *
         * @param timeout the milliseconds to wait before we stop the conference
         * if not canceled.
         */
        void scheduleTimeout(long timeout)
        {
            synchronized (syncRoot)
            {
                if (timeoutThread != null)
                {
                    return;
                }

                this.timeout = timeout;

                timeoutThread = new Thread(this, name);
                willCauseTimeout = true;
                timeoutThread.start();
                logger.debug(callContext + " Scheduled new " + this);
            }
        }

        @Override
        public void run()
        {
            synchronized (syncRoot)
            {
                try
                {
                    syncRoot.wait(timeout);
                }
                catch (InterruptedException e)
                {
                    Thread.currentThread().interrupt();
                }
            }

            if (willCauseTimeout)
            {
                logger.error(callContext + " "
                    + errorLog + " (" + timeout + " ms)");

                JvbConference.this.endReason = this.endReason;
                JvbConference.this.endReasonCode
                    = OperationSetBasicTelephony.HANGUP_REASON_TIMEOUT;

                stop();
            }

            timeoutThread = null;
            logger.debug("Timeout thread is done " + this);
        }

        private void cancel()
        {
            synchronized (syncRoot)
            {
                willCauseTimeout = false;

                if (timeoutThread == null)
                {
                    return;
                }

                logger.debug("Trying to cancel " + this);

                syncRoot.notifyAll();
            }

            logger.debug("Canceled " + this);
        }

        /**
         * Checks whether invite timeout should be scheduled or canceled.
         * If there is no jvb call instance we want to schedule invite timeout,
         * so we can close the conference if nobody joins for certain time
         * or if jvbCall is present we want to cancel any pending timeouts.
         */
        void maybeScheduleInviteTimeout()
        {
            synchronized(jvbCallWriteSync)
            {
                if (JvbConference.this.jvbCall == null
                        && JvbConference.this.started
                        && AbstractGateway.getJvbInviteTimeout() > 0)
                {
                    // if no invite comes back we want to hang up the sip call
                    // and disconnect from the conference
                    this.scheduleTimeout(AbstractGateway.getJvbInviteTimeout());
                }
                else
                {
                    this.cancel();
                }
            }
        }

        /**
         * {@inheritDoc}
         */
        @Override
        public String toString()
        {
            return "JvbConferenceStopTimeout[" + callContext
                + ", willCauseTimeout:" + willCauseTimeout + " details:"
                + (willCauseTimeout ? endReason + "," + errorLog: "")
                + "]@"+ hashCode();
        }
    }

    /**
     * When a room config change is detected we update room configuration to check it.
     */
    private class RoomConfigurationChangeListener
        implements StanzaListener
    {
        @Override
        public void processStanza(Stanza stanza)
        {
            MUCUser mucUser = stanza.getExtension(MUCInitialPresence.ELEMENT, MUCInitialPresence.NAMESPACE);
            if (mucUser == null)
            {
                return;
            }

            if (mucUser.getStatus().contains(MUCUser.Status.create(104)))
            {
                updateFromRoomConfiguration();
            }
        }
    }

    /**
     * Used to check the jvb side of the call for any activity.
     */
    private class MediaActivityChecker
        extends TimerTask
    {
        @Override
        public void run()
        {
            // if the call was stopped before we check ignore
            if (!started)
            {
                return;
            }

            CallPeer peer = jvbCall.getCallPeers().next();

            if (peer == null)
            {
                dropCall();
            }

            if (peer instanceof MediaAwareCallPeer)
            {
                MediaAwareCallPeer peerMedia = (MediaAwareCallPeer) peer;

                CallPeerMediaHandler mediaHandler = peerMedia.getMediaHandler();
                if (mediaHandler != null)
                {
                    MediaStream stream = mediaHandler.getStream(MediaType.AUDIO);

                    if (stream == null)
                    {
                        dropCall();
                    }

                    if (stream instanceof AudioMediaStreamImpl)
                    {
                        try
                        {
                            // if there is no activity on the audio channel this means there is a problem
                            // establishing the media path with the bridge, so we can just fail the call
                            if (((AudioMediaStreamImpl) stream).getLastInputActivityTime() <= 0)
                            {
                                dropCall();
                            }
                        }
                        catch(IOException e)
                        {
                            logger.error("Error obtaining last activity while checking for media activity", e);
                        }
                    }
                }
                else
                {
                    dropCall();
                }
            }
        }

        /**
         * Drops the current call as there was no media path established.
         */
        private void dropCall()
        {
            Statistics.incrementTotalCallsJvbNoMedia();
            logger.error(callContext + " No activity on JVB conference call will stop");

            stop();
        }
    }
}<|MERGE_RESOLUTION|>--- conflicted
+++ resolved
@@ -853,13 +853,9 @@
             // the room)
             inviteTimeout.scheduleTimeout();
 
-<<<<<<< HEAD
+            mucRoom.addMemberPresenceListener(this);
+
             if (StringUtils.isEmpty(roomPassword))
-=======
-            mucRoom.addMemberPresenceListener(this);
-
-            if (StringUtils.isNullOrEmpty(roomPassword))
->>>>>>> 759029d2
             {
                 mucRoom.joinAs(resourceIdentifier.toString());
             }

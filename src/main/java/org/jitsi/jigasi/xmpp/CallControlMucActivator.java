--- conflicted
+++ resolved
@@ -160,18 +160,6 @@
     }
 
     /**
-<<<<<<< HEAD
-=======
-     * Returns <tt>ConfigurationService</tt> instance.
-     * @return <tt>ConfigurationService</tt> instance.
-     */
-    private static ConfigurationService getConfigurationService()
-    {
-        return ServiceUtils.getService(osgiContext, ConfigurationService.class);
-    }
-
-    /**
->>>>>>> d792d0f6
      * Returns timeout value for room join waiting.
      */
     public static long getMucJoinWaitTimeout()
@@ -202,11 +190,7 @@
 
             if (this.callControl == null)
             {
-<<<<<<< HEAD
                 this.callControl = new CallControl(gateway, configService);
-=======
-                this.callControl = new CallControl(gateway, getConfigurationService());
->>>>>>> d792d0f6
             }
             else
             {
@@ -220,11 +204,7 @@
 
             if (this.callControl == null)
             {
-<<<<<<< HEAD
                 this.callControl = new CallControl(gateway, configService);
-=======
-                this.callControl = new CallControl(gateway, getConfigurationService());
->>>>>>> d792d0f6
             }
             else
             {

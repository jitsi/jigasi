--- conflicted
+++ resolved
@@ -121,13 +121,10 @@
         // We got invited to a room, we can tell the transcriber
         // the room name, url and start listening
         transcriber.addTranscriptionListener(this);
-<<<<<<< HEAD
         transcriber.addTranslationListener(this);
-=======
         transcriber.setRoomName(getJvbRoomName());
         transcriber.setRoomUrl(getMeetingUrl());
 
->>>>>>> 09ec7a5b
         logger.debug("Invited for conference");
     }
 
